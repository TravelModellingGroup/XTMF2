﻿/*
    Copyright 2017 University of Toronto

    This file is part of XTMF2.

    XTMF2 is free software: you can redistribute it and/or modify
    it under the terms of the GNU General Public License as published by
    the Free Software Foundation, either version 3 of the License, or
    (at your option) any later version.

    XTMF2 is distributed in the hope that it will be useful,
    but WITHOUT ANY WARRANTY; without even the implied warranty of
    MERCHANTABILITY or FITNESS FOR A PARTICULAR PURPOSE.  See the
    GNU General Public License for more details.

    You should have received a copy of the GNU General Public License
    along with XTMF2.  If not, see <http://www.gnu.org/licenses/>.
*/
using System;
using Microsoft.VisualStudio.TestTools.UnitTesting;
using XTMF2;
using XTMF2.Editing;
using XTMF2.Controller;
using System.Linq;
using XTMF2.ModelSystemConstruct;
using static XTMF2.Helper;
using TestXTMF.Modules;
using XTMF2.RuntimeModules;
using static TestXTMF.TestHelper;

namespace TestXTMF
{
    [TestClass]
    public class TestModelSystem
    {
        [TestMethod]
        public void ModelSystemPersistance()
        {
            var runtime = XTMFRuntime.CreateRuntime();
            var userController = runtime.UserController;
            var projectController = runtime.ProjectController;
            string error = null;
            const string userName = "NewUser";
            const string projectName = "TestProject";
            const string modelSystemName = "ModelSystem1";
            // clear out the user if possible
            userController.Delete(userName);
            Assert.IsTrue(userController.CreateNew(userName, false, out var user, ref error), error);
            Assert.IsTrue(projectController.CreateNewProject(user, projectName, out var session, ref error).UsingIf(session, () =>
            {
                Assert.IsTrue(session.CreateNewModelSystem(modelSystemName, out var modelSystemHeader, ref error), error);
                Assert.IsTrue(session.Save(ref error));
            }), error);
            runtime.Shutdown();
            runtime = XTMFRuntime.CreateRuntime();
            userController = runtime.UserController;
            projectController = runtime.ProjectController;
            user = userController.GetUserByName(userName);
            Assert.IsTrue(projectController.GetProjectSession(user, user.AvailableProjects[0], out session, ref error).UsingIf(session, () =>
             {
                 var modelSystems = session.ModelSystems;
                 Assert.AreEqual(1, modelSystems.Count);
                 Assert.AreEqual(modelSystemName, modelSystems[0].Name);
             }), error);
            //cleanup
            userController.Delete(user);
        }

        [TestMethod]
        public void GetModelSystemSession()
        {
            TestHelper.RunInModelSystemContext("GetModelSystemSession", (user, pSession, mSession) =>
            {
                string error = null;
                var globalBoundary = mSession.ModelSystem.GlobalBoundary;
                Assert.IsTrue(mSession.AddModelSystemStart(user, globalBoundary, "Start", out Start start, ref error), error);
                Assert.IsFalse(mSession.AddModelSystemStart(user, globalBoundary, "Start", out Start start_, ref error));
            });
        }

        [TestMethod]
        public void EnsureSameModelSystemSession()
        {
            var runtime = XTMFRuntime.CreateRuntime();
            var userController = runtime.UserController;
            var projectController = runtime.ProjectController;
            string error = null;
            const string userName = "NewUser";
            const string userName2 = "NewUser2";
            const string projectName = "TestProject";
            const string modelSystemName = "ModelSystem1";
            // clear out the user if possible
            userController.Delete(userName);
            userController.Delete(userName2);
            Assert.IsTrue(userController.CreateNew(userName, false, out var user, ref error), error);
            Assert.IsTrue(userController.CreateNew(userName2, false, out var user2, ref error), error);
            Assert.IsTrue(projectController.CreateNewProject(user, projectName, out var session, ref error).UsingIf(session, () =>
            {
                // share the session with the second user
                Assert.IsTrue(session.ShareWith(user, user2, ref error), error);
                // create a new model system for both users to try to edit
                Assert.IsTrue(session.CreateNewModelSystem(modelSystemName, out var modelSystemHeader, ref error), error);
                Assert.IsTrue(session.EditModelSystem(user, modelSystemHeader, out var modelSystemSession, ref error).UsingIf(
                    modelSystemSession, () =>
                    {
                        Assert.IsTrue(session.EditModelSystem(user2, modelSystemHeader, out var modelSystemSession2, ref error).UsingIf(modelSystemSession2, () =>
                        {
                            Assert.AreSame(modelSystemSession, modelSystemSession2);
                        }), error);
                    }), error);
                Assert.IsTrue(session.Save(ref error));
            }), error);

            //cleanup
            userController.Delete(user);
        }

        [TestMethod]
        public void EnsureDifferentModelSystemSession()
        {
            var runtime = XTMFRuntime.CreateRuntime();
            var userController = runtime.UserController;
            var projectController = runtime.ProjectController;
            string error = null;
            const string userName = "NewUser";
            const string userName2 = "NewUser2";
            const string projectName = "TestProject";
            const string modelSystemName = "ModelSystem1";
            // clear out the user if possible
            userController.Delete(userName);
            userController.Delete(userName2);
            Assert.IsTrue(userController.CreateNew(userName, false, out var user, ref error), error);
            Assert.IsTrue(userController.CreateNew(userName2, false, out var user2, ref error), error);
            Assert.IsTrue(projectController.CreateNewProject(user, projectName, out var session, ref error).UsingIf(session, () =>
            {
                // share the session with the second user
                Assert.IsTrue(session.ShareWith(user, user2, ref error), error);
                // create a new model system for both users to try to edit
                Assert.IsTrue(session.CreateNewModelSystem(modelSystemName, out var modelSystemHeader, ref error), error);
                Assert.IsTrue(session.EditModelSystem(user, modelSystemHeader, out var modelSystemSession, ref error).UsingIf(
                    modelSystemSession, () =>
                    {

                    }), error);
                Assert.IsTrue(session.EditModelSystem(user2, modelSystemHeader, out var modelSystemSession2, ref error).UsingIf(modelSystemSession2, () =>
                {
                    Assert.AreNotSame(modelSystemSession, modelSystemSession2);
                }), error);
                Assert.IsTrue(session.Save(ref error));
            }), error);

            //cleanup
            userController.Delete(user);
        }

        [TestMethod]
        public void ModelSystemSavedWithStartOnly()
        {
            TestHelper.RunInModelSystemContext("ModelSystemSavedWithStartOnly", (user, pSession, mSession) =>
            {
                // initialization
                var ms = mSession.ModelSystem;
                string error = null;
                Assert.IsTrue(mSession.AddModelSystemStart(user, ms.GlobalBoundary, "FirstStart", out var start, ref error), error);

            }, (user, pSession, mSession) =>
            {
                // after shutdown
                var ms = mSession.ModelSystem;
                string error = null;
                Assert.AreEqual(1, ms.GlobalBoundary.Starts.Count);
                // we shouldn't be able to add another start with the same name in the same boundary
                Assert.IsFalse(mSession.AddModelSystemStart(user, ms.GlobalBoundary, "FirstStart", out var start, ref error), error);
            });
        }

        [TestMethod]
        public void ModelSystemSavedWithModelSystemStructureOnly()
        {
            TestHelper.RunInModelSystemContext("ModelSystemSavedWithModelSystemStructureOnly", (user, pSession, mSession) =>
            {
                // initialization
                var ms = mSession.ModelSystem;
                string error = null;
                Assert.IsTrue(mSession.AddModelSystemStructure(user, ms.GlobalBoundary, "MyMSS", typeof(SimpleTestModule), out var mss, ref error));
                Assert.AreEqual("MyMSS", mss.Name);
            }, (user, pSession, mSession) =>
            {
                // after shutdown
                var ms = mSession.ModelSystem;
                Assert.AreEqual(1, ms.GlobalBoundary.Modules.Count);
            });
        }

        [TestMethod]
        public void ModelSystemSavedWithStartAndModelSystemStructure()
        {
            TestHelper.RunInModelSystemContext("ModelSystemSavedWithStartAndModelSystemStructure", (user, pSession, mSession) =>
            {
                // initialization
                var ms = mSession.ModelSystem;
                string error = null;
                Assert.IsTrue(mSession.AddModelSystemStructure(user, ms.GlobalBoundary, "MyMSS", typeof(SimpleTestModule), out var mss, ref error));
                Assert.IsTrue(mSession.AddModelSystemStart(user, ms.GlobalBoundary, "FirstStart", out var start, ref error), error);
                Assert.AreEqual("MyMSS", mss.Name);
            }, (user, pSession, mSession) =>
            {
                // after shutdown
                string error = null;
                var ms = mSession.ModelSystem;
                Assert.AreEqual(1, ms.GlobalBoundary.Starts.Count);
                Assert.AreEqual(1, ms.GlobalBoundary.Modules.Count);
                Assert.IsFalse(mSession.AddModelSystemStart(user, ms.GlobalBoundary, "FirstStart", out var start, ref error), error);
            });
        }

        [TestMethod]
        public void ModelSystemWithLink()
        {
            TestHelper.RunInModelSystemContext("ModelSystemWithLink", (user, pSession, mSession) =>
            {
                // initialization
                var ms = mSession.ModelSystem;
                string error = null;
                Assert.IsTrue(mSession.AddModelSystemStructure(user, ms.GlobalBoundary, "MyMSS", typeof(SimpleTestModule), out var mss, ref error));
                Assert.IsTrue(mSession.AddModelSystemStart(user, ms.GlobalBoundary, "FirstStart", out var start, ref error), error);
                Assert.IsTrue(mSession.AddLink(user, start, start.Hooks[0], mss, out var link, ref error), error);
                Assert.AreEqual("MyMSS", mss.Name);
            }, (user, pSession, mSession) =>
            {
                // after shutdown
                string error = null;
                var ms = mSession.ModelSystem;
                Assert.AreEqual(1, ms.GlobalBoundary.Starts.Count);
                Assert.AreEqual(1, ms.GlobalBoundary.Modules.Count);
                Assert.AreEqual(1, ms.GlobalBoundary.Links.Count);
                Assert.IsFalse(mSession.AddModelSystemStart(user, ms.GlobalBoundary, "FirstStart", out var start, ref error), error);
            });
        }

        [TestMethod]
        public void ModelSystemWithMultiLink()
        {
            TestHelper.RunInModelSystemContext("ModelSystemWithLink", (user, pSession, mSession) =>
            {
                // initialization
                var ms = mSession.ModelSystem;
                string error = null;
                Assert.IsTrue(mSession.AddModelSystemStart(user, ms.GlobalBoundary, "FirstStart", out var start, ref error), error);

                Assert.IsTrue(mSession.AddModelSystemStructure(user, ms.GlobalBoundary, "Execute", typeof(Execute), out var mss, ref error));
                Assert.IsTrue(mSession.AddModelSystemStructure(user, ms.GlobalBoundary, "Ignore1", typeof(IgnoreResult<string>), out var ignore1, ref error));
                Assert.IsTrue(mSession.AddModelSystemStructure(user, ms.GlobalBoundary, "Ignore2", typeof(IgnoreResult<string>), out var ignore2, ref error));
                Assert.IsTrue(mSession.AddModelSystemStructure(user, ms.GlobalBoundary, "Ignore3", typeof(IgnoreResult<string>), out var ignore3, ref error));
                Assert.IsTrue(mSession.AddModelSystemStructure(user, ms.GlobalBoundary, "Hello World", typeof(SimpleTestModule), out var hello, ref error));


                Assert.IsTrue(mSession.AddLink(user, start, GetHook(start.Hooks, "ToExecute"), mss, out var link, ref error), error);
                Assert.IsTrue(mSession.AddLink(user, mss, GetHook(mss.Hooks, "To Execute"), ignore1, out var link1, ref error), error);
                Assert.IsTrue(mSession.AddLink(user, mss, GetHook(mss.Hooks, "To Execute"), ignore2, out var link2, ref error), error);
                Assert.IsTrue(mSession.AddLink(user, mss, GetHook(mss.Hooks, "To Execute"), ignore3, out var link3, ref error), error);

                Assert.AreNotSame(link, link1);
                Assert.AreSame(link1, link2);
                Assert.AreSame(link1, link3);

                Assert.IsTrue(mSession.AddLink(user, ignore1, GetHook(ignore1.Hooks, "To Ignore"), hello, out var toSame1, ref error), error);
                Assert.IsTrue(mSession.AddLink(user, ignore2, GetHook(ignore2.Hooks, "To Ignore"), hello, out var toSame2, ref error), error);
                Assert.IsTrue(mSession.AddLink(user, ignore3, GetHook(ignore3.Hooks, "To Ignore"), hello, out var toSame3, ref error), error);

                Assert.AreNotSame(toSame1, toSame2);
                Assert.AreNotSame(toSame1, toSame3);
                Assert.AreNotSame(toSame2, toSame3);

                Assert.AreEqual("Execute", mss.Name);
            }, (user, pSession, mSession) =>
            {
                // after shutdown
                string error = null;
                var ms = mSession.ModelSystem;
                Assert.AreEqual(1, ms.GlobalBoundary.Starts.Count);
                Assert.AreEqual(5, ms.GlobalBoundary.Modules.Count);
                Assert.AreEqual(5, ms.GlobalBoundary.Links.Count);
                Assert.IsFalse(mSession.AddModelSystemStart(user, ms.GlobalBoundary, "FirstStart", out var start, ref error), error);
            });
        }

        [TestMethod]
<<<<<<< HEAD
        public void UndoAddStart()
        {
            TestHelper.RunInModelSystemContext("UndoAddStart", (user, pSession, mSession) =>
            {
                var ms = mSession.ModelSystem;
                string error = null;
                Assert.AreEqual(0, ms.GlobalBoundary.Starts.Count);
                Assert.IsTrue(mSession.AddModelSystemStart(user, ms.GlobalBoundary, "Start", out var Start, ref error), error);
                Assert.AreEqual(1, ms.GlobalBoundary.Starts.Count);
                Assert.IsTrue(mSession.Undo(ref error), error);
                Assert.AreEqual(0, ms.GlobalBoundary.Starts.Count);
                Assert.IsTrue(mSession.Redo(ref error), error);
                Assert.AreEqual(1, ms.GlobalBoundary.Starts.Count);
                Assert.AreSame(Start, ms.GlobalBoundary.Starts[0]);
            });
        }

        [TestMethod]
        public void UndoAddModelSystemStructure()
        {
            TestHelper.RunInModelSystemContext("UndoAddModelSystemStructure", (user, pSession, mSession) =>
            {
                var ms = mSession.ModelSystem;
                string error = null;
                Assert.AreEqual(0, ms.GlobalBoundary.Modules.Count);
                Assert.IsTrue(mSession.AddModelSystemStructure(user, ms.GlobalBoundary, "Start", typeof(BasicParameter<int>),
                    out var mss, ref error), error);
                Assert.AreEqual(1, ms.GlobalBoundary.Modules.Count);
                Assert.IsTrue(mSession.Undo(ref error), error);
                Assert.AreEqual(0, ms.GlobalBoundary.Modules.Count);
                Assert.IsTrue(mSession.Redo(ref error), error);
                Assert.AreEqual(1, ms.GlobalBoundary.Modules.Count);
                Assert.AreSame(mss, ms.GlobalBoundary.Modules[0]);
            });
        }

        [TestMethod]
        public void UndoAddLink()
        {
            TestHelper.RunInModelSystemContext("UndoAddLink", (user, pSession, mSession) =>
            {
                var ms = mSession.ModelSystem;
                string error = null;
                Assert.AreEqual(0, ms.GlobalBoundary.Modules.Count);
                Assert.IsTrue(mSession.AddModelSystemStructure(user, ms.GlobalBoundary, "Start", typeof(BasicParameter<string>),
                    out var parameter, ref error), error);
                Assert.IsTrue(mSession.AddModelSystemStructure(user, ms.GlobalBoundary, "Start", typeof(SimpleParameterModule),
                    out var module, ref error), error);
                Assert.AreEqual(2, ms.GlobalBoundary.Modules.Count);
                Assert.AreEqual(0, ms.GlobalBoundary.Links.Count);
                Assert.IsTrue(mSession.AddLink(user, module, module.Hooks[0], parameter, out var link, ref error), error);
                Assert.AreEqual(1, ms.GlobalBoundary.Links.Count);
                Assert.IsTrue(mSession.Undo(ref error), error);
                Assert.AreEqual(0, ms.GlobalBoundary.Links.Count);
                Assert.IsTrue(mSession.Redo(ref error), error);
                Assert.AreEqual(1, ms.GlobalBoundary.Links.Count);
                Assert.AreSame(link, ms.GlobalBoundary.Links[0]);
=======
        public void AddSingleLinkToDifferentModule()
        {
            /*
             * This test will try to assign a link between from a single hook to different modules.
             * This operation should remove the first link and then add the second
             */
            TestHelper.RunInModelSystemContext("AddSingleLinkToDifferentModule", (user, pSession, mSession) =>
            {
                // initialization
                var ms = mSession.ModelSystem;
                string error = null;
                Assert.IsTrue(mSession.AddModelSystemStart(user, ms.GlobalBoundary, "FirstStart", out var start, ref error), error);
                Assert.IsTrue(mSession.AddModelSystemStructure(user, ms.GlobalBoundary, "MyMSS", typeof(SimpleTestModule), out var mss1, ref error));
                Assert.IsTrue(mSession.AddModelSystemStructure(user, ms.GlobalBoundary, "MyMSS", typeof(SimpleTestModule), out var mss2, ref error));
                Assert.IsTrue(mSession.AddLink(user, start, start.Hooks[0], mss1, out var link1, ref error), error);
                Assert.AreEqual(1, ms.GlobalBoundary.Links.Count);
                // This should not create a new link but move the previous one
                Assert.IsTrue(mSession.AddLink(user, start, start.Hooks[0], mss2, out var link2, ref error), error);
                Assert.AreEqual(1, ms.GlobalBoundary.Links.Count);
>>>>>>> 3030a391
            });
        }
    }
}<|MERGE_RESOLUTION|>--- conflicted
+++ resolved
@@ -286,7 +286,6 @@
         }
 
         [TestMethod]
-<<<<<<< HEAD
         public void UndoAddStart()
         {
             TestHelper.RunInModelSystemContext("UndoAddStart", (user, pSession, mSession) =>
@@ -344,7 +343,10 @@
                 Assert.IsTrue(mSession.Redo(ref error), error);
                 Assert.AreEqual(1, ms.GlobalBoundary.Links.Count);
                 Assert.AreSame(link, ms.GlobalBoundary.Links[0]);
-=======
+            });
+        }
+
+        [TestMethod]
         public void AddSingleLinkToDifferentModule()
         {
             /*
@@ -364,7 +366,6 @@
                 // This should not create a new link but move the previous one
                 Assert.IsTrue(mSession.AddLink(user, start, start.Hooks[0], mss2, out var link2, ref error), error);
                 Assert.AreEqual(1, ms.GlobalBoundary.Links.Count);
->>>>>>> 3030a391
             });
         }
     }
